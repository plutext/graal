--- conflicted
+++ resolved
@@ -3,13 +3,10 @@
 This changelog summarizes major changes between Truffle versions relevant to languages implementors building upon the Truffle framework. The main focus is on APIs exported by Truffle.
 
 ## Version 1.0.0 RC7
-<<<<<<< HEAD
 * Made all Truffle DSL annotations retention policy CLASS instead of RUNTIME. Reflecting DSL annotations at runtime is no longer possible. It is recommended to use `@Introspectable` instead. 
-=======
 
 * Removed deprecated FrameDescriptor#shallowCopy (deprecated since 1.0.0 RC3).
 * Removed deprecated FrameSlot#getFrameDescriptor (deprecated since 1.0.0 RC3).
->>>>>>> 40fdcd78
 
 ## Version 1.0.0 RC6
 
