# Truffle Changelog

This changelog summarizes major changes between Truffle versions relevant to languages implementors building upon the Truffle framework. The main focus is on APIs exported by Truffle.

## Version 0.12
* New instrumentation API

<<<<<<< HEAD
## `tip`

#### Summary

* The Instrumentation Framework has been revised and has new APIs that are integrated into the PolyglotEngine.
* Instrumentation support required of language implementations is specified as abstract methods on TruffleLanguage.
* Clients access instrumentation services via an instance of Instrumenter, provided by the Polyglot framework.

#### Migration Guide

## Version 0.11
28-Jan-2016

## Version 0.10
18-Dec-2015

## Version 0.9
21-Oct-2015
=======
## Version 0.11
* Improved interop API
* PolyglotEngine.Builder.getConfig
* TruffleLanguage.Env.isMimeTypeSupported

## Version 0.10

* Profile API classes moved into its own com.oracle.truffle.api.profiles package

## Version 0.9
* Debugger API
>>>>>>> 0f8f4387

## Version 0.8
17-Jul-2015, [Repository Revision](http://lafo.ssw.uni-linz.ac.at/hg/truffle/shortlog/graal-0.8)
* The Truffle repository no longer contains Graal
* PolyglotEngine is an entry point for creating, building and running multi language Truffle systems
* Implement TruffleLanguage and use @Registration to register your language into the Truffle polyglot system
* Include Truffle TCK (test compatibility kit) into your test cases to verify your language implementation is compliant enough
* Interoperability API polished
* Cleanup of Source related API

## Version 0.7
29-Apr-2015, [Repository Revision](http://hg.openjdk.java.net/graal/graal/shortlog/graal-0.7)
* New, faster partial evaluation (no more TruffleCache).
* If a method is annotated with @ExplodeLoop and contains a loop that can not be exploded, partial evaluation will fail.
* Truffle background compilation is now multi-threaded.
* Experimental merge=true flag for @ExplodeLoop allows building bytecode-based interpreters (see BytecodeInterpreterPartialEvaluationTest).
* Added Node#deepCopy as primary method to copy ASTs.
* Disable inlining across Truffle boundary by default. New option TruffleInlineAcrossTruffleBoundary default false.
* Node.replace(Node) now guards against non-assignable replacement, and Node.isReplacementSafe(Node) checks in advance.
* Instrumentation:  AST "probing" is now safe and implemented by Node.probe(); language implementors need only implement Node.isInstrumentable() and Node.createWrapperNode().
* Instrumentation:  A new framework defines a category of  simple "instrumentation tools" that can be created, configured, and installed, after which they autonomously collect execution data of some kind.
* Instrumentation:  A new example "instrumentation tool" is a language-agnostic collector of code coverage information (CoverageTracker); there are two other examples.
* Removed unsafe compiler directives; use `sun.misc.Unsafe` instead.
* Removed `Node#onAdopt()`.
* Implemented a new generated code layout that reduces the code size.
* Changed all methods enclosed in a @TypeSystem must now be static.
* Changed all methods enclosed in generated type system classes are now static.
* Deprecated the type system constant used in the generated type system classes.
* Changed NodeFactory implementations are no longer generated by default. Use {Node}Gen#create instead of {Node}Factory#create to create new instances of nodes.
* Added @GenerateNodeFactory to generate NodeFactory implementations for this node and its subclasses.
* Deprecated @NodeAssumptions for removal in the next release.
* Deprecated experimental @Implies for removal in the next release.
* Added new package c.o.t.api.dsl.examples to the c.o.t.api.dsl project containing documented and debug-able Truffle-DSL use cases.
* Changed "typed execute methods" are no longer required for use as specialization return type or parameter. It is now sufficient to declare them in the @TypeSystem.
* Added @Cached annotation to express specialization local state.
* Added Specialization#limit to declare a limit expression for the maximum number of specialization instantiations.
* Changed syntax and semantics of Specialization#assumptions and Specialization#guards. They now use a Java like expression syntax.
* Changed guard expressions that do not bind any dynamic parameter are invoked just once per specialization instantiation. They are now asserted to be true on the fast path.
* Renamed @ImportGuards to @ImportStatic.
* Changed declaring a @TypeSystemReference for a node that contains specializations is not mandatory anymore.
* Changed types used in specializations are not restricted on types declared in the type system anymore.
* Changed nodes that declare all execute methods with the same number of evaluated arguments as specialization arguments do not require @NodeChild annotations anymore.
* Changed types used in checks and casts are not mandatory to be declared in the type system.

## Version 0.6
19-Dec-2014, [Repository Revision](http://hg.openjdk.java.net/graal/graal/shortlog/graal-0.6)
* Instrumentation: add Instrumentable API for language implementors, with most details automated (see package `com.oracle.truffle.api.instrument`).
* The BranchProfile constructor is now private. Use BranchProfile#create() instead.
* Renamed @CompilerDirectives.SlowPath to @CompilerDirectives.TruffleBoundary
* Renamed RootNode#isSplittable to RootNode#isCloningAllowed
* Removed RootNode#split. Cloning ASTs for splitting is now an implementation detail of the Truffle runtime implementation.
* Renamed DirectCallNode#isSplittable to DirectCallNode#isCallTargetCloningAllowed
* Renamed DirectCallNode#split to DirectCallNode#cloneCallTarget
* Renamed DirectCallNode#isSplit to DirectCallNode#isCallTargetCloned
* Added PrimitiveValueProfile.
* Added -G:TruffleTimeThreshold=5000 option to defer compilation for call targets
* Added RootNode#getExecutionContext to identify nodes with languages
* Removed `FrameTypeConversion` interface and changed the corresponding `FrameDescriptor` constructor to have a default value parameter instead.
* Removed `CompilerDirectives.unsafeFrameCast` (equivalent to a `(MaterializedFrame)` cast).
* Added `TruffleRuntime#getCapability` API method.
* Added `NodeInterface` and allowed child field to be declared with interfaces that extend it.
* Added `CompilerOptions` and allowed it to be set for `ExecutionContext` and `RootNode`.
* Added experimental object API (see new project `com.oracle.truffle.api.object`).

## Version 0.5
23-Sep-2014, [Repository Revision](http://hg.openjdk.java.net/graal/graal/shortlog/graal-0.5)
* Added `TruffleRuntime#getCallTargets()` to get all call targets that were created and are still referenced.
* Added `NeverValidAssumption` to complement `AlwaysValidAssumption`.
* Fixed a bug in `AssumedValue` that may not invalidate correctly.
* New option, `-G:+/-TruffleCompilationExceptionsAreThrown`, that will throw an `OptimizationFailedException` for compiler errors.

## Version 0.4
19-Aug-2014, [Repository Revision](http://hg.openjdk.java.net/graal/graal/shortlog/graal-0.4)
### Truffle
* Change API for stack walking to a visitor: `TruffleRuntime#iterateFrames` replaces `TruffleRuntime#getStackTrace`
* New flag `-G:+TraceTruffleCompilationCallTree` to print the tree of inlined calls before compilation.
* `truffle.jar`: strip out build-time only dependency into a seperated JAR file (`truffle-dsl-processor.jar`)
* New flag `-G:+TraceTruffleCompilationAST` to print the AST before compilation.
* New experimental `TypedObject` interface added.
* Added `isVisited` method for `BranchProfile`.
* Added new `ConditionProfile`, `BinaryConditionProfile` and `CountingConditionProfile` utility classes to profile if conditions.

## Version 0.3
9-May-2014, [Repository Revision](http://hg.openjdk.java.net/graal/graal/shortlog/graal-0.3)
* The method `CallTarget#call` takes now a variable number of Object arguments.
* Support for collecting stack traces and for accessing the current frame in slow paths (see `TruffleRuntime#getStackTrace`).
* Renamed `CallNode` to `DirectCallNode`.
* Renamed `TruffleRuntime#createCallNode` to `TruffleRuntime#createDirectCallNode`.
* Added `IndirectCallNode` for calls with a changing `CallTarget`.
* Added `TruffleRuntime#createIndirectCallNode` to create an `IndirectCallNode`.
* `DirectCallNode#inline` was renamed to `DirectCallNode#forceInlining()`.
* Removed deprecated `Node#adoptChild`.

## Version 0.2
25-Mar-2014, [Repository Revision](http://hg.openjdk.java.net/graal/graal/shortlog/graal-0.2)
* New API `TruffleRuntime#createCallNode` to create call nodes and to give the runtime system control over its implementation.
* New API `RootNode#getCachedCallNodes` to get a weak set of `CallNode`s that have registered to call the `RootNode`.
* New API to split the AST of a call-site context sensitively. `CallNode#split`, `CallNode#isSplittable`, `CallNode#getSplitCallTarget`, `CallNode#getCurrentCallTarget`, `RootNode#isSplittable`, `RootNode#split`.
* New API to inline a call-site into the call-graph. `CallNode#isInlinable`, `CallNode#inline`, `CallNode#isInlined`.
* New API for the runtime environment to register `CallTarget`s as caller to the `RootNode`. `CallNode#registerCallTarget`.
* Improved API for counting nodes in Truffle ASTs. `NodeUtil#countNodes` can be used with a `NodeFilter`.
* New API to declare the cost of a Node for use in runtime environment specific heuristics. See `NodeCost`, `Node#getCost` and `NodeInfo#cost`.
* Changed `Node#replace` reason parameter type to `CharSequence` (to enable lazy string building)
* New `Node#insert` method for inserting new nodes into the tree (formerly `adoptChild`)
* New `Node#adoptChildren` helper method that adopts all (direct and indirect) children of a node
* New API `Node#atomic` for atomic tree operations
* Made `Node#replace` thread-safe


## Version 0.1
5-Feb-2014, [Repository Revision](http://hg.openjdk.java.net/graal/graal/shortlog/graal-0.1)
* Initial version of a multi-language framework on top of Graal.<|MERGE_RESOLUTION|>--- conflicted
+++ resolved
@@ -3,40 +3,23 @@
 This changelog summarizes major changes between Truffle versions relevant to languages implementors building upon the Truffle framework. The main focus is on APIs exported by Truffle.
 
 ## Version 0.12
-* New instrumentation API
-
-<<<<<<< HEAD
-## `tip`
-
-#### Summary
-
 * The Instrumentation Framework has been revised and has new APIs that are integrated into the PolyglotEngine.
 * Instrumentation support required of language implementations is specified as abstract methods on TruffleLanguage.
 * Clients access instrumentation services via an instance of Instrumenter, provided by the Polyglot framework.
 
-#### Migration Guide
-
 ## Version 0.11
 28-Jan-2016
-
-## Version 0.10
-18-Dec-2015
-
-## Version 0.9
-21-Oct-2015
-=======
-## Version 0.11
 * Improved interop API
 * PolyglotEngine.Builder.getConfig
 * TruffleLanguage.Env.isMimeTypeSupported
 
 ## Version 0.10
-
+18-Dec-2015
 * Profile API classes moved into its own com.oracle.truffle.api.profiles package
 
 ## Version 0.9
+21-Oct-2015
 * Debugger API
->>>>>>> 0f8f4387
 
 ## Version 0.8
 17-Jul-2015, [Repository Revision](http://lafo.ssw.uni-linz.ac.at/hg/truffle/shortlog/graal-0.8)
