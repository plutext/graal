/*
 * Copyright (c) 2011, Oracle and/or its affiliates. All rights reserved.
 * DO NOT ALTER OR REMOVE COPYRIGHT NOTICES OR THIS FILE HEADER.
 *
 * This code is free software; you can redistribute it and/or modify it
 * under the terms of the GNU General Public License version 2 only, as
 * published by the Free Software Foundation.
 *
 * This code is distributed in the hope that it will be useful, but WITHOUT
 * ANY WARRANTY; without even the implied warranty of MERCHANTABILITY or
 * FITNESS FOR A PARTICULAR PURPOSE.  See the GNU General Public License
 * version 2 for more details (a copy is included in the LICENSE file that
 * accompanied this code).
 *
 * You should have received a copy of the GNU General Public License version
 * 2 along with this work; if not, write to the Free Software Foundation,
 * Inc., 51 Franklin St, Fifth Floor, Boston, MA 02110-1301 USA.
 *
 * Please contact Oracle, 500 Oracle Parkway, Redwood Shores, CA 94065 USA
 * or visit www.oracle.com if you need additional information or have any
 * questions.
 */
package com.oracle.max.graal.compiler.phases;

import java.util.*;

import com.oracle.max.graal.compiler.*;
import com.oracle.max.graal.compiler.debug.*;
import com.oracle.max.graal.compiler.gen.*;
import com.oracle.max.graal.compiler.ir.*;
import com.oracle.max.graal.graph.*;
import com.sun.cri.ci.*;


public class DeadCodeEliminationPhase extends Phase {

    private NodeFlood flood;
    private Graph graph;
    private ArrayList<LoopBegin> brokenLoops;

    @Override
    protected void run(Graph graph) {
        this.graph = graph;
        this.flood = graph.createNodeFlood();
        this.brokenLoops = new ArrayList<LoopBegin>();

        // remove chained Merges
        for (Merge merge : graph.getNodes(Merge.class)) {
<<<<<<< HEAD
            if (merge.endCount() == 1 && merge.usages().size() == 0 && !(merge instanceof LoopEnd)) {
                merge.endAt(0).replace(merge.next());
=======
            if (merge.endCount() == 1 && merge.usages().size() == 0 && !(merge instanceof LoopEnd) && !(merge instanceof LoopBegin)) {
                FixedNode next = merge.next();
                EndNode endNode = merge.endAt(0);
>>>>>>> 3c6087a0
                merge.delete();
                endNode.replace(next);
            }
        }
        // remove if nodes with constant-value comparison
        for (If ifNode : graph.getNodes(If.class)) {
            Compare compare = ifNode.compare();
            if (compare.x().isConstant() && compare.y().isConstant()) {
                CiConstant constX = compare.x().asConstant();
                CiConstant constY = compare.y().asConstant();
                Boolean result = compare.condition().foldCondition(constX, constY, GraalCompilation.compilation().runtime);
                if (result != null) {
                    Node actualSuccessor = result ? ifNode.trueSuccessor() : ifNode.falseSuccessor();
                    ifNode.replace(actualSuccessor);
                } else {
                    TTY.println("if not removed %s %s %s (%s %s)", constX, compare.condition(), constY, constX.kind, constY.kind);
                }
            }
        }

        flood.add(graph.start());

        iterateSuccessors();
        disconnectCFGNodes();
        iterateInputs();
        disconnectNodes();
        deleteNodes();

        deleteBrokenLoops();

        new PhiSimplifier(graph);

        if (GraalOptions.TraceDeadCodeElimination) {
            TTY.println("dead code elimination finished");
        }
    }

    private static boolean isCFG(Node n) {
        return n != null && ((n instanceof Instruction) || (n instanceof ControlSplit) || n == n.graph().start());
    }

    private void iterateSuccessors() {
        for (Node current : flood) {
            if (current instanceof EndNode) {
                EndNode end = (EndNode) current;
                flood.add(end.merge());
            } else {
                for (Node successor : current.successors()) {
                    flood.add(successor);
                }
            }
        }
    }

    private void disconnectCFGNodes() {
        for (Node node : graph.getNodes()) {
            if (node != Node.Null && !flood.isMarked(node)) {
                if (node instanceof EndNode) {
                    EndNode end = (EndNode) node;
                    Merge merge = end.merge();
                    if (merge != null && flood.isMarked(merge)) {
                        // We are a dead end node leading to a live merge.
                        merge.removeEnd(end);
                    }
                }
            }
        }
    }

    private void deleteBrokenLoops() {
        for (LoopBegin loop : brokenLoops) {
            assert loop.predecessors().size() == 1;
            for (Node usage : new ArrayList<Node>(loop.usages())) {
                assert usage instanceof Phi;
                usage.replace(((Phi) usage).valueAt(0));
            }

            loop.replace(loop.next());
        }
    }

    private void deleteNodes() {
        for (Node node : graph.getNodes()) {
            if (node != Node.Null && !flood.isMarked(node)) {
                node.unsafeDelete();
            }
        }
    }

    private void iterateInputs() {
        for (Node node : graph.getNodes()) {
            if (node instanceof Local) {
                flood.add(node);
            }
            if (node != Node.Null && flood.isMarked(node)) {
                for (Node input : node.inputs()) {
                    flood.add(input);
                }
            }
        }
        for (Node current : flood) {
            for (Node input : current.inputs()) {
                flood.add(input);
            }
        }
    }

    private void disconnectNodes() {
        for (Node node : graph.getNodes()) {
            if (node != Node.Null && !flood.isMarked(node)) {
                for (int i = 0; i < node.inputs().size(); i++) {
                    Node input = node.inputs().get(i);
                    if (input != Node.Null && flood.isMarked(input)) {
                        node.inputs().set(i, Node.Null);
                    }
                }
            }
        }
    }
}<|MERGE_RESOLUTION|>--- conflicted
+++ resolved
@@ -46,14 +46,9 @@
 
         // remove chained Merges
         for (Merge merge : graph.getNodes(Merge.class)) {
-<<<<<<< HEAD
             if (merge.endCount() == 1 && merge.usages().size() == 0 && !(merge instanceof LoopEnd)) {
-                merge.endAt(0).replace(merge.next());
-=======
-            if (merge.endCount() == 1 && merge.usages().size() == 0 && !(merge instanceof LoopEnd) && !(merge instanceof LoopBegin)) {
                 FixedNode next = merge.next();
                 EndNode endNode = merge.endAt(0);
->>>>>>> 3c6087a0
                 merge.delete();
                 endNode.replace(next);
             }
