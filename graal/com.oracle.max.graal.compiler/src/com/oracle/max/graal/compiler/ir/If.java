/*
 * Copyright (c) 2009, 2011, Oracle and/or its affiliates. All rights reserved.
 * DO NOT ALTER OR REMOVE COPYRIGHT NOTICES OR THIS FILE HEADER.
 *
 * This code is free software; you can redistribute it and/or modify it
 * under the terms of the GNU General Public License version 2 only, as
 * published by the Free Software Foundation.
 *
 * This code is distributed in the hope that it will be useful, but WITHOUT
 * ANY WARRANTY; without even the implied warranty of MERCHANTABILITY or
 * FITNESS FOR A PARTICULAR PURPOSE.  See the GNU General Public License
 * version 2 for more details (a copy is included in the LICENSE file that
 * accompanied this code).
 *
 * You should have received a copy of the GNU General Public License version
 * 2 along with this work; if not, write to the Free Software Foundation,
 * Inc., 51 Franklin St, Fifth Floor, Boston, MA 02110-1301 USA.
 *
 * Please contact Oracle, 500 Oracle Parkway, Redwood Shores, CA 94065 USA
 * or visit www.oracle.com if you need additional information or have any
 * questions.
 */
package com.oracle.max.graal.compiler.ir;

import com.oracle.max.graal.compiler.debug.*;
import com.oracle.max.graal.graph.*;
import com.sun.cri.ci.*;

/**
 * The {@code If} instruction represents a branch that can go one of two directions
 * depending on the outcome of a comparison.
 */
public final class If extends BlockEnd {

    private static final int INPUT_COUNT = 1;
    private static final int INPUT_COMPARE = 0;

    private static final int SUCCESSOR_COUNT = 0;

    @Override
    protected int inputCount() {
        return super.inputCount() + INPUT_COUNT;
    }

    @Override
    protected int successorCount() {
        return super.successorCount() + SUCCESSOR_COUNT;
    }

    /**
     * The instruction that produces the first input to this comparison.
     */
     public Compare compare() {
        return (Compare) inputs().get(super.inputCount() + INPUT_COMPARE);
    }

    public Value setCompare(Compare n) {
        return (Value) inputs().set(super.inputCount() + INPUT_COMPARE, n);
    }

    public If(Compare compare, Graph graph) {
        super(CiKind.Illegal, 2, INPUT_COUNT, SUCCESSOR_COUNT, graph);
        setCompare(compare);
    }

    /**
     * Gets the block corresponding to the true successor.
     * @return the true successor
     */
    public FixedNode trueSuccessor() {
        return blockSuccessor(0);
    }

    /**
     * Gets the block corresponding to the false successor.
     * @return the false successor
     */
    public FixedNode falseSuccessor() {
        return blockSuccessor(1);
    }

    /**
     * Gets the block corresponding to the specified outcome of the branch.
     * @param istrue {@code true} if the true successor is requested, {@code false} otherwise
     * @return the corresponding successor
     */
    public FixedNode successor(boolean istrue) {
        return blockSuccessor(istrue ? 0 : 1);
    }

    @Override
    public void accept(ValueVisitor v) {
        v.visitIf(this);
    }

    @Override
    public void print(LogStream out) {
        out.print("if ").
        print(compare().x()).
        print(' ').
        print(compare().condition().operator).
        print(' ').
        print(compare().y()).
        print(" then ").
        print(blockSuccessors().get(0)).
        print(" else ").
        print(blockSuccessors().get(1));
    }

    @Override
    public String shortName() {
<<<<<<< HEAD
        return "If " + (compare() == null ? "?" : compare().condition.operator);
=======
        return "If";
>>>>>>> 436cb3e9
    }

    @Override
    public Node copy(Graph into) {
        return new If(null, into);
    }
}<|MERGE_RESOLUTION|>--- conflicted
+++ resolved
@@ -109,11 +109,7 @@
 
     @Override
     public String shortName() {
-<<<<<<< HEAD
-        return "If " + (compare() == null ? "?" : compare().condition.operator);
-=======
         return "If";
->>>>>>> 436cb3e9
     }
 
     @Override
