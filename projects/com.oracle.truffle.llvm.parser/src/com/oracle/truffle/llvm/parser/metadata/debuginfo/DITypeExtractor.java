/*
 * Copyright (c) 2017, Oracle and/or its affiliates.
 *
 * All rights reserved.
 *
 * Redistribution and use in source and binary forms, with or without modification, are
 * permitted provided that the following conditions are met:
 *
 * 1. Redistributions of source code must retain the above copyright notice, this list of
 * conditions and the following disclaimer.
 *
 * 2. Redistributions in binary form must reproduce the above copyright notice, this list of
 * conditions and the following disclaimer in the documentation and/or other materials provided
 * with the distribution.
 *
 * 3. Neither the name of the copyright holder nor the names of its contributors may be used to
 * endorse or promote products derived from this software without specific prior written
 * permission.
 *
 * THIS SOFTWARE IS PROVIDED BY THE COPYRIGHT HOLDERS AND CONTRIBUTORS "AS IS" AND ANY EXPRESS
 * OR IMPLIED WARRANTIES, INCLUDING, BUT NOT LIMITED TO, THE IMPLIED WARRANTIES OF
 * MERCHANTABILITY AND FITNESS FOR A PARTICULAR PURPOSE ARE DISCLAIMED. IN NO EVENT SHALL THE
 * COPYRIGHT HOLDER OR CONTRIBUTORS BE LIABLE FOR ANY DIRECT, INDIRECT, INCIDENTAL, SPECIAL,
 * EXEMPLARY, OR CONSEQUENTIAL DAMAGES (INCLUDING, BUT NOT LIMITED TO, PROCUREMENT OF SUBSTITUTE
 * GOODS OR SERVICES; LOSS OF USE, DATA, OR PROFITS; OR BUSINESS INTERRUPTION) HOWEVER CAUSED
 * AND ON ANY THEORY OF LIABILITY, WHETHER IN CONTRACT, STRICT LIABILITY, OR TORT (INCLUDING
 * NEGLIGENCE OR OTHERWISE) ARISING IN ANY WAY OUT OF THE USE OF THIS SOFTWARE, EVEN IF ADVISED
 * OF THE POSSIBILITY OF SUCH DAMAGE.
 */
package com.oracle.truffle.llvm.parser.metadata.debuginfo;

import com.oracle.truffle.api.CompilerDirectives;
import com.oracle.truffle.api.CompilerDirectives.TruffleBoundary;
import com.oracle.truffle.llvm.parser.metadata.Flags;
import com.oracle.truffle.llvm.parser.metadata.MDBaseNode;
import com.oracle.truffle.llvm.parser.metadata.MDBasicType;
import com.oracle.truffle.llvm.parser.metadata.MDCompositeType;
import com.oracle.truffle.llvm.parser.metadata.MDDerivedType;
import com.oracle.truffle.llvm.parser.metadata.MDEnumerator;
import com.oracle.truffle.llvm.parser.metadata.MDGlobalVariable;
import com.oracle.truffle.llvm.parser.metadata.MDGlobalVariableExpression;
import com.oracle.truffle.llvm.parser.metadata.MDLocalVariable;
import com.oracle.truffle.llvm.parser.metadata.MDNode;
import com.oracle.truffle.llvm.parser.metadata.MDString;
import com.oracle.truffle.llvm.parser.metadata.MDSubrange;
import com.oracle.truffle.llvm.parser.metadata.MDSubroutine;
<<<<<<< HEAD
import com.oracle.truffle.llvm.parser.metadata.MDType;
=======
import com.oracle.truffle.llvm.parser.metadata.MDValue;
>>>>>>> 2225e5d6
import com.oracle.truffle.llvm.parser.metadata.MDVoidNode;
import com.oracle.truffle.llvm.parser.metadata.MetadataValueList;
import com.oracle.truffle.llvm.parser.metadata.MetadataVisitor;
import com.oracle.truffle.llvm.runtime.debug.LLVMSourceArrayLikeType;
import com.oracle.truffle.llvm.runtime.debug.LLVMSourceBasicType;
import com.oracle.truffle.llvm.runtime.debug.LLVMSourceDecoratorType;
import com.oracle.truffle.llvm.runtime.debug.LLVMSourceEnumLikeType;
import com.oracle.truffle.llvm.runtime.debug.LLVMSourceMemberType;
import com.oracle.truffle.llvm.runtime.debug.LLVMSourcePointerType;
import com.oracle.truffle.llvm.runtime.debug.LLVMSourceStaticMemberType;
import com.oracle.truffle.llvm.runtime.debug.LLVMSourceStructLikeType;
import com.oracle.truffle.llvm.runtime.debug.LLVMSourceType;
import com.oracle.truffle.llvm.runtime.debug.scope.LLVMSourceLocation;
import com.oracle.truffle.llvm.parser.model.SymbolImpl;

import java.util.ArrayList;
import java.util.HashMap;
import java.util.List;
import java.util.Map;
import java.util.function.Function;
import java.util.function.Supplier;
import java.util.stream.Collectors;

import static com.oracle.truffle.llvm.runtime.debug.LLVMSourceType.UNKNOWN;
import static com.oracle.truffle.llvm.runtime.debug.LLVMSourceType.VOID;

final class DITypeExtractor implements MetadataVisitor {

    private static final String COUNT_NAME = "<count>";

    LLVMSourceType parseType(MDBaseNode mdType) {
        if (mdType == null || mdType == MDVoidNode.INSTANCE) {
            return null;
        }
        return resolve(mdType);
    }

    private final Map<MDBaseNode, LLVMSourceType> parsedTypes = new HashMap<>();
    private final Map<LLVMSourceStaticMemberType, SymbolImpl> staticMembers;

    private final DIScopeBuilder scopeBuilder;
    private final MetadataValueList metadata;

    DITypeExtractor(DIScopeBuilder scopeBuilder, MetadataValueList metadata, Map<LLVMSourceStaticMemberType, SymbolImpl> staticMembers) {
        this.scopeBuilder = scopeBuilder;
        this.metadata = metadata;
        this.staticMembers = staticMembers;
    }

    @Override
    public void defaultAction(MDBaseNode md) {
        parsedTypes.put(md, UNKNOWN);
    }

    private LLVMSourceType resolve(MDBaseNode node, LLVMSourceType defaultValue) {
        final LLVMSourceType resolved = resolve(node);
        return resolved != UNKNOWN ? resolved : defaultValue;
    }

    private LLVMSourceType resolve(MDBaseNode node) {
        LLVMSourceType parsedType = parsedTypes.get(node);
        if (parsedType != null) {
            return parsedType;
        }

        node.accept(this);
        parsedType = parsedTypes.get(node);
        return parsedType != null ? parsedType : UNKNOWN;
    }

    @Override
    public void visit(MDBasicType mdType) {
        if (parsedTypes.containsKey(mdType)) {
            return;
        }

        final String name = MDNameExtractor.getName(mdType.getName());
        final long size = mdType.getSize();
        final long align = mdType.getAlign();
        final long offset = mdType.getOffset();

        LLVMSourceBasicType.Kind kind;
        switch (mdType.getEncoding()) {
            case DW_ATE_ADDRESS:
                kind = LLVMSourceBasicType.Kind.ADDRESS;
                break;
            case DW_ATE_BOOLEAN:
                kind = LLVMSourceBasicType.Kind.BOOLEAN;
                break;
            case DW_ATE_FLOAT:
                kind = LLVMSourceBasicType.Kind.FLOATING;
                break;
            case DW_ATE_SIGNED:
                kind = LLVMSourceBasicType.Kind.SIGNED;
                break;
            case DW_ATE_SIGNED_CHAR:
                kind = LLVMSourceBasicType.Kind.SIGNED_CHAR;
                break;
            case DW_ATE_UNSIGNED:
                kind = LLVMSourceBasicType.Kind.UNSIGNED;
                break;
            case DW_ATE_UNSIGNED_CHAR:
                kind = LLVMSourceBasicType.Kind.UNSIGNED_CHAR;
                break;
            default:
                kind = LLVMSourceBasicType.Kind.UNKNOWN;
                break;
        }

        final LLVMSourceLocation location = scopeBuilder.buildLocation(mdType);
        final LLVMSourceType type = new LLVMSourceBasicType(name, size, align, offset, kind, location);
        parsedTypes.put(mdType, type);
    }

    @Override
    public void visit(MDCompositeType mdType) {
        if (parsedTypes.containsKey(mdType)) {
            return;
        }

        final long size = mdType.getSize();
        final long align = mdType.getAlign();
        final long offset = mdType.getOffset();
        final LLVMSourceLocation location = scopeBuilder.buildLocation(mdType);

        switch (mdType.getTag()) {

            case DW_TAG_VECTOR_TYPE:
            case DW_TAG_ARRAY_TYPE: {
                final boolean isVector = mdType.getTag() == MDType.DwarfTag.DW_TAG_VECTOR_TYPE;
                final LLVMSourceArrayLikeType type = new LLVMSourceArrayLikeType(size, align, offset, location);
                parsedTypes.put(mdType, type);

                LLVMSourceType baseType = resolve(mdType.getBaseType());

                final List<LLVMSourceType> members = new ArrayList<>(1);
                getElements(mdType.getMembers(), members, false);

                for (int i = members.size() - 1; i > 0; i--) {
                    final long length = extractLength(members.get(i));
                    final long tmpSize = length * baseType.getSize();
                    final LLVMSourceArrayLikeType tmp = new LLVMSourceArrayLikeType(tmpSize, align, 0L, location);
                    setAggregateProperties(isVector, tmp, length, baseType);
                    baseType = tmp;
                }

                setAggregateProperties(isVector, type, extractLength(members.get(0)), baseType);

                break;
            }

            case DW_TAG_CLASS_TYPE:
            case DW_TAG_UNION_TYPE:
            case DW_TAG_STRUCTURE_TYPE: {
                String name = MDNameExtractor.getName(mdType.getName());
                if (mdType.getTag() == MDType.DwarfTag.DW_TAG_STRUCTURE_TYPE) {
                    name = String.format("struct %s", name);
                } else if (mdType.getTag() == MDType.DwarfTag.DW_TAG_UNION_TYPE) {
                    name = String.format("union %s", name);
                }

                final LLVMSourceStructLikeType type = new LLVMSourceStructLikeType(name, size, align, offset, location);
                parsedTypes.put(mdType, type);

                final List<LLVMSourceType> members = new ArrayList<>();
                getElements(mdType.getMembers(), members, false);
                for (final LLVMSourceType member : members) {
                    if (member instanceof LLVMSourceMemberType) {
                        type.addDynamicMember((LLVMSourceMemberType) member);

                    } else if (member instanceof LLVMSourceStaticMemberType) {
                        type.addStaticMember((LLVMSourceStaticMemberType) member);
                    }
                }
                break;
            }

            case DW_TAG_ENUMERATION_TYPE: {
                final String name = String.format("enum %s", MDNameExtractor.getName(mdType.getName()));
                final LLVMSourceEnumLikeType type = new LLVMSourceEnumLikeType(() -> name, size, align, offset, location);
                parsedTypes.put(mdType, type);

                final List<LLVMSourceType> members = new ArrayList<>();
                getElements(mdType.getMembers(), members, false);
                for (final LLVMSourceType member : members) {
                    type.addValue((int) member.getOffset(), member.getName());
                }
                break;
            }

            default: {
                parsedTypes.put(mdType, LLVMSourceType.UNKNOWN);
            }
        }
    }

    private static long extractLength(LLVMSourceType count) {
        return COUNT_NAME.equals(count.getName()) ? count.getSize() : 0L;
    }

    private static void setAggregateProperties(boolean isVector, LLVMSourceArrayLikeType aggregate, long length, LLVMSourceType baseType) {
        aggregate.setBaseType(baseType);
        final String nameFormatString;
        if (length < 0) {
            // this case happens for dynamically allocated arrays
            aggregate.setLength(0);
            nameFormatString = isVector ? "%s<?>" : "%s[?]";
        } else {
            aggregate.setLength(length);
            nameFormatString = isVector ? "%s<%d>" : "%s[%d]";
        }
        aggregate.setName(new Supplier<String>() {
            @Override
            @TruffleBoundary
            public String get() {
                String baseName = baseType.getName();
                if (baseName.contains(" ")) {
                    baseName = String.format("(%s)", baseName);
                }
                return String.format(nameFormatString, baseName, length);
            }
        });
    }

    @Override
    public void visit(MDSubroutine mdSubroutine) {
        if (parsedTypes.containsKey(mdSubroutine)) {
            return;
        }

        final LLVMSourceLocation location = scopeBuilder.buildLocation(mdSubroutine);
        final List<LLVMSourceType> members = new ArrayList<>();
        final LLVMSourceDecoratorType type = new LLVMSourceDecoratorType(0L, 0L, 0L, new Function<String, String>() {
            @Override
            @TruffleBoundary
            public String apply(String ignored) {
                if (members.isEmpty()) {
                    return "(void())";
                } else {
                    CompilerDirectives.transferToInterpreter();
                    final LLVMSourceType returnType = members.get(0);
                    final String returnTypeName = returnType != UNKNOWN ? returnType.getName() : VOID.getName();
                    return returnTypeName + members.subList(1, members.size()).stream().map(LLVMSourceType::getName).collect(Collectors.joining(", ", "(", ")"));
                }
            }
        }, location);
        parsedTypes.put(mdSubroutine, type);
        getElements(mdSubroutine.getTypes(), members, true);
    }

    @Override
    public void visit(MDDerivedType mdType) {
        if (parsedTypes.containsKey(mdType)) {
            return;
        }

        final long size = mdType.getSize();
        final long align = mdType.getAlign();
        final long offset = mdType.getOffset();
        final LLVMSourceLocation location = scopeBuilder.buildLocation(mdType);

        switch (mdType.getTag()) {

            case DW_TAG_MEMBER: {
                if (Flags.ARTIFICIAL.isAllFlags(mdType.getFlags())) {
                    parsedTypes.put(mdType, LLVMSourceType.VOID);
                    break;
                }

                final String name = MDNameExtractor.getName(mdType.getName());

                if (Flags.STATIC_MEMBER.isSetIn(mdType.getFlags())) {
                    final LLVMSourceStaticMemberType type = new LLVMSourceStaticMemberType(name, size, align, location);
                    parsedTypes.put(mdType, type);
                    final LLVMSourceType baseType = resolve(mdType.getBaseType());
                    type.setElementType(baseType);

                    if (mdType.getExtraData() instanceof MDValue) {
                        staticMembers.put(type, ((MDValue) mdType.getExtraData()).getValue());
                    }

                    break;
                }

                final LLVMSourceMemberType type = new LLVMSourceMemberType(name, size, align, offset, location);
                parsedTypes.put(mdType, type);

                LLVMSourceType baseType = resolve(mdType.getBaseType());
                if (Flags.BITFIELD.isSetIn(mdType.getFlags()) || (baseType != UNKNOWN && baseType.getSize() != size)) {
                    final LLVMSourceDecoratorType decorator = new LLVMSourceDecoratorType(size, align, offset, Function.identity(), location);
                    decorator.setBaseType(baseType);
                    baseType = decorator;
                }
                type.setElementType(baseType);
                break;
            }

            case DW_TAG_REFERENCE_TYPE:
            case DW_TAG_POINTER_TYPE: {
                final boolean isSafeToDereference = Flags.OBJECT_POINTER.isSetIn(mdType.getFlags());
                final boolean isReference = mdType.getTag() == MDDerivedType.Tag.DW_TAG_REFERENCE_TYPE;
                final LLVMSourcePointerType type = new LLVMSourcePointerType(size, align, offset, isSafeToDereference, isReference, location);
                parsedTypes.put(mdType, type);

                // LLVM does not specify a void type, if this is indicated, the reference is simply
                // null
                final LLVMSourceType baseType = resolve(mdType.getBaseType(), LLVMSourceType.VOID);
                type.setBaseType(baseType);
                type.setName(() -> {
                    final String baseName = baseType.getName();
                    final String sym = isReference ? " &" : "*";
                    if (!baseType.isPointer() && baseName.contains(" ")) {
                        return String.format("(%s)%s", baseName, sym);
                    } else {
                        return String.format("%s%s", baseName, sym);
                    }
                });
                break;
            }

            case DW_TAG_TYPEDEF:
            case DW_TAG_VOLATILE_TYPE:
            case DW_TAG_CONST_TYPE: {
                final Function<String, String> decorator;
                switch (mdType.getTag()) {
                    case DW_TAG_VOLATILE_TYPE:
                        decorator = s -> String.format("volatile %s", s);
                        break;
                    case DW_TAG_CONST_TYPE:
                        decorator = s -> String.format("const %s", s);
                        break;
                    case DW_TAG_TYPEDEF: {
                        final String name = MDNameExtractor.getName(mdType.getName());
                        decorator = s -> name;
                        break;
                    }
                    default:
                        decorator = Function.identity();
                }
                final LLVMSourceDecoratorType type = new LLVMSourceDecoratorType(size, align, offset, decorator, location);
                parsedTypes.put(mdType, type);

                final LLVMSourceType baseType = resolve(mdType.getBaseType());
                type.setBaseType(baseType);
                type.setSize(baseType.getSize());
                break;
            }

            case DW_TAG_INHERITANCE: {
                final LLVMSourceMemberType type = new LLVMSourceMemberType("super", size, align, offset, location);
                parsedTypes.put(mdType, type);
                final LLVMSourceType baseType = resolve(mdType.getBaseType());
                type.setElementType(baseType);
                type.setName(() -> String.format("super (%s)", baseType.getName()));

                break;
            }

            default: {
                parsedTypes.put(mdType, LLVMSourceType.UNKNOWN);
            }
        }
    }

    @Override
    public void visit(MDSubrange mdRange) {
        // for array types the member descriptors contain this as the only element
        parsedTypes.put(mdRange, new IntermediaryType(() -> COUNT_NAME, mdRange.getSize(), 0L, 0L));
    }

    @Override
    public void visit(MDEnumerator mdEnumElement) {
        final String representation = MDNameExtractor.getName(mdEnumElement.getName());
        final long id = mdEnumElement.getValue();
        parsedTypes.put(mdEnumElement, new IntermediaryType(() -> representation, 0, 0, id));
    }

    @Override
    public void visit(MDNode mdTypeList) {
        for (MDBaseNode member : mdTypeList) {
            member.accept(this);
        }
    }

    @Override
    public void visit(MDString mdString) {
        if (parsedTypes.containsKey(mdString)) {
            return;
        }

        final MDCompositeType referencedType = metadata.identifyType(mdString.getString());
        if (referencedType != null) {
            final LLVMSourceType type = resolve(referencedType);
            parsedTypes.put(mdString, type);
        }
    }

    @Override
    public void visit(MDGlobalVariable mdGlobal) {
        if (!parsedTypes.containsKey(mdGlobal)) {
            final LLVMSourceType type = resolve(mdGlobal.getType());
            parsedTypes.put(mdGlobal, type);

            if (mdGlobal.getStaticMemberDeclaration() != MDVoidNode.INSTANCE && mdGlobal.getVariable() instanceof MDValue) {
                final LLVMSourceType declType = resolve(mdGlobal.getStaticMemberDeclaration());
                final SymbolImpl symbol = ((MDValue) mdGlobal.getVariable()).getValue();
                if (declType instanceof LLVMSourceStaticMemberType) {
                    staticMembers.put((LLVMSourceStaticMemberType) declType, symbol);
                }
            }
        }
    }

    @Override
    public void visit(MDGlobalVariableExpression mdGlobalExpression) {
        if (!parsedTypes.containsKey(mdGlobalExpression)) {
            final LLVMSourceType type = resolve(mdGlobalExpression.getGlobalVariable());
            parsedTypes.put(mdGlobalExpression, type);
        }
    }

    @Override
    public void visit(MDLocalVariable mdLocal) {
        if (!parsedTypes.containsKey(mdLocal)) {
            LLVMSourceType type = resolve(mdLocal.getType());
            if (Flags.OBJECT_POINTER.isSetIn(mdLocal.getFlags()) && type instanceof LLVMSourcePointerType) {
                // llvm does not set the objectpointer flag on this pointer type even though it sets
                // it on the pointer type that is used in the function type descriptor
                final LLVMSourcePointerType oldPointer = (LLVMSourcePointerType) type;
                final LLVMSourcePointerType newPointer = new LLVMSourcePointerType(oldPointer.getSize(), oldPointer.getAlign(), oldPointer.getOffset(), true, oldPointer.isReference(),
                                type.getLocation());
                newPointer.setBaseType(oldPointer.getBaseType());
                newPointer.setName(oldPointer::getName);
                type = newPointer;
            }
            parsedTypes.put(mdLocal, type);
        }
    }

    @Override
    public void visit(MDVoidNode md) {
        if (!parsedTypes.containsKey(md)) {
            parsedTypes.put(md, new LLVMSourceType(() -> "void", 0, 0, 0, null) {
                @Override
                public LLVMSourceType getOffset(long newOffset) {
                    return this;
                }
            });
        }
    }

    private void getElements(MDBaseNode elemList, List<LLVMSourceType> elemTypes, boolean includeUnknowns) {
        if (elemList instanceof MDNode) {
            final MDNode elemListNode = (MDNode) elemList;
            for (MDBaseNode elemNode : elemListNode) {
                final LLVMSourceType elemType = resolve(elemNode);
                if (elemType != UNKNOWN || includeUnknowns) {
                    elemTypes.add(elemType);
                }
            }
        }
    }

    private static final class IntermediaryType extends LLVMSourceType {

        IntermediaryType(Supplier<String> nameSupplier, long size, long align, long offset) {
            super(nameSupplier, size, align, offset, null);
        }

        @Override
        public LLVMSourceType getOffset(long newOffset) {
            return this;
        }
    }
}<|MERGE_RESOLUTION|>--- conflicted
+++ resolved
@@ -44,11 +44,8 @@
 import com.oracle.truffle.llvm.parser.metadata.MDString;
 import com.oracle.truffle.llvm.parser.metadata.MDSubrange;
 import com.oracle.truffle.llvm.parser.metadata.MDSubroutine;
-<<<<<<< HEAD
 import com.oracle.truffle.llvm.parser.metadata.MDType;
-=======
 import com.oracle.truffle.llvm.parser.metadata.MDValue;
->>>>>>> 2225e5d6
 import com.oracle.truffle.llvm.parser.metadata.MDVoidNode;
 import com.oracle.truffle.llvm.parser.metadata.MetadataValueList;
 import com.oracle.truffle.llvm.parser.metadata.MetadataVisitor;
@@ -349,7 +346,7 @@
             case DW_TAG_REFERENCE_TYPE:
             case DW_TAG_POINTER_TYPE: {
                 final boolean isSafeToDereference = Flags.OBJECT_POINTER.isSetIn(mdType.getFlags());
-                final boolean isReference = mdType.getTag() == MDDerivedType.Tag.DW_TAG_REFERENCE_TYPE;
+                final boolean isReference = mdType.getTag() == MDType.DwarfTag.DW_TAG_REFERENCE_TYPE;
                 final LLVMSourcePointerType type = new LLVMSourcePointerType(size, align, offset, isSafeToDereference, isReference, location);
                 parsedTypes.put(mdType, type);
 
